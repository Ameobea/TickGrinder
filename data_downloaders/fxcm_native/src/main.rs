--- conflicted
+++ resolved
@@ -3,37 +3,24 @@
 //! See README.txt for more information
 
 #![feature(libc, conservative_impl_trait, fn_traits, unboxed_closures)]
-<<<<<<< HEAD
-#![allow(dead_code)]
-=======
->>>>>>> 0b0fab71
 
 extern crate libc;
 extern crate algobot_util;
 extern crate redis;
 extern crate serde_json;
 extern crate time;
-<<<<<<< HEAD
-=======
 extern crate futures;
 extern crate postgres;
->>>>>>> 0b0fab71
 
 use std::thread;
 use std::sync::mpsc::{channel, Sender};
 use std::ffi::CString;
 use std::mem::transmute;
-<<<<<<< HEAD
-
-use time::Tm;
-use libc::{c_char, c_void, uint64_t, c_double};
-=======
 use std::fs::OpenOptions;
 use std::io::prelude::*;
 use std::fmt;
 
 use libc::{c_char, c_void, uint64_t, c_double, c_int};
->>>>>>> 0b0fab71
 
 use algobot_util::transport::redis::get_client as get_redis_client;
 use algobot_util::transport::postgres::*;
@@ -78,15 +65,6 @@
     ask: c_double,
 }
 
-<<<<<<< HEAD
-struct DataDownloader {}
-
-/// Where to save the recorded ticks to.
-pub enum DataDst {
-    Flatfile{filename: String},
-    Postgres{database: String, table: String},
-    Redis{host: String, channel: String},
-=======
 impl CTick {
     pub fn to_tick(&self, decimals: usize) -> Tick {
         let multiplier = 10usize.pow(decimals as u32) as f64;
@@ -109,7 +87,6 @@
     Postgres{table: String},
     RedisChannel{host: String, channel: String},
     RedisSet{host: String, set_name: String},
->>>>>>> 0b0fab71
     Console,
 }
 
@@ -120,15 +97,6 @@
 
     pub fn init_download<F>(
         &mut self, symbol: &str, dst: DataDst, start_time: &str, end_time: &str,
-<<<<<<< HEAD
-    ) where F: FnMut(uint64_t, c_double, c_double) {
-        let (tx, rx) = channel::<CTick>();
-
-        // initialize the thread that blocks waiting for ticks
-        thread::spawn(move ||{
-            let mut rx_closure = get_rx_closure(dst);
-            for t in rx.iter() {
-=======
     ) -> Result<(), String> where F: FnMut(uint64_t, c_double, c_double) {
         let (tx, rx) = channel::<CTick>();
 
@@ -156,25 +124,13 @@
 
             for ct in rx.iter() {
                 let t: Tick = ct.to_tick(digit_count);
->>>>>>> 0b0fab71
                 rx_closure(t);
             }
         });
 
-<<<<<<< HEAD
-        let username   = CString::new(CONF.fxcm_username).unwrap();
-        let password   = CString::new(CONF.fxcm_password).unwrap();
-        let url        = CString::new(CONF.fxcm_url).unwrap();
-        let symbol     = CString::new(symbol).unwrap();
         let start_time = CString::new(start_time).unwrap();
         let end_time   = CString::new(end_time).unwrap();
         unsafe {
-            let session_ptr = fxcm_login(username.as_ptr(), password.as_ptr(), url.as_ptr(), false);
-=======
-        let start_time = CString::new(start_time).unwrap();
-        let end_time   = CString::new(end_time).unwrap();
-        unsafe {
->>>>>>> 0b0fab71
             let tx_ptr = &tx as *const _ as *mut c_void;
 
             init_history_download(
@@ -186,68 +142,6 @@
                 tx_ptr
             );
         }
-<<<<<<< HEAD
-    }
-}
-
-extern fn handler(tx_ptr: *mut c_void, timestamp: uint64_t, bid: c_double, ask: c_double) {
-    let sender: &Sender<CTick> = unsafe { transmute(tx_ptr) };
-    let _ = sender.send( CTick{
-        timestamp: timestamp,
-        bid: bid,
-        ask: ask
-    });
-}
-
-pub fn get_rx_closure(dst: DataDst) -> RxCallback {
-    match dst {
-        DataDst::Console => {
-            let inner = |t: CTick| {
-                println!("{:?}", t);
-            };
-
-            RxCallback{
-                inner: Box::new(inner),
-            }
-        },
-        DataDst::Redis{host, channel} => {
-            let client = get_client(host.as_str());
-            let inner = move |t: CTick| {
-                let client = &client;
-                // let tick_string = serde_json::to_string(&t).unwrap();
-                // redis::cmd("PUBLISH")
-                //     .arg(channel.clone())
-                //     .arg(tick_string)
-                //     .execute(client);
-            };
-
-            RxCallback{
-                inner: Box::new(inner),
-            }
-        },
-        _ => unimplemented!(),
-    }
-}
-
-pub struct RxCallback {
-    inner: Box<FnMut(CTick)>,
-}
-
-impl FnOnce<(CTick,)> for RxCallback {
-    type Output = ();
-    extern "rust-call" fn call_once(self, args: (CTick,)) {
-        let mut inner = self.inner;
-        inner(args.0)
-    }
-}
-
-impl FnMut<(CTick,)> for RxCallback {
-    extern "rust-call" fn call_mut(&mut self, args: (CTick,)) {
-        (*self.inner)(args.0)
-    }
-}
-
-=======
 
         Ok(())
     }
@@ -404,7 +298,6 @@
 }
 
 
->>>>>>> 0b0fab71
 struct TxCallback {
     inner: Box<FnMut(uint64_t, c_double, c_double)>,
 }
@@ -440,13 +333,6 @@
     // m.d.Y H:M:S
     let start_time = "01.01.2012 00:00:00";
     let end_time   = "12.06.2016 00.00.00";
-<<<<<<< HEAD
-    // let dst = DataDst::Postgres{database: CONF.postgres_database.to_string(), table: format!("ticks_{}", symbol)};
-    let dst = DataDst::Console;
-
-    let mut downloader = DataDownloader::new();
-    downloader.init_download::<TxCallback>(symbol, dst, start_time, end_time);
-=======
     let dst = DataDst::RedisSet{
         host: CONF.redis_host.to_string(),
         set_name: "TICKS_EURUSD".to_string()
@@ -481,5 +367,4 @@
     let responses: Vec<Result<String, ()>> = rx.wait().take(50).collect();
     println!("{:?}", responses);
     assert_eq!(responses.len(), 50);
->>>>>>> 0b0fab71
 }