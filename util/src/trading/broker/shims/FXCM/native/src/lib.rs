--- conflicted
+++ resolved
@@ -115,22 +115,4 @@
         success = test_login(username.as_ptr(), password.as_ptr(), url.as_ptr(), false);
     }
     assert!(!success, "Test function returned true even for bad credentials.");
-<<<<<<< HEAD
-}
-
-/// Make sure that the C++ code calls the Rust function as a callback
-#[test]
-fn history_downloader_callback() {
-    let username  = CString::new(CONF.fxcm_username).unwrap();
-    let password  = CString::new(CONF.fxcm_password).unwrap();
-    let url       = CString::new(CONF.fxcm_url).unwrap();
-    let symbol    = CString::new("TEST").unwrap();
-    unsafe {
-        let void_session: *mut c_void = fxcm_login(username.as_ptr(), password.as_ptr(), url.as_ptr(), false);
-        //TODO Update
-        init_history_download(void_session, symbol.as_ptr(), tick_downloader_cb);
-    }
-    std::thread::sleep(std::time::Duration::from_millis(100));
-=======
->>>>>>> 0b0fab71
 }